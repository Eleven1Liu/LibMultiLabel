from __future__ import annotations

import re

import numpy as np

__all__ = ['get_metrics',
           'compute_metrics',
           'tabulate_metrics',
           'MetricCollection']


class RPrecision:
    def __init__(self, top_k: int):
        self.top_k = top_k
        self.score = 0
        self.num_sample = 0

    def update(self, preds: np.ndarray, target: np.ndarray):
        assert preds.shape == target.shape  # (batch_size, num_classes)
        top_k_ind = np.argpartition(preds, -self.top_k)[:, -self.top_k:]
        num_relevant = np.take_along_axis(
            target, top_k_ind, axis=-1).sum(axis=-1)  # (batch_size, top_k)
        self.score += np.nan_to_num(
            num_relevant / np.minimum(self.top_k, target.sum(axis=-1)),
            posinf=0.
        ).sum()
        self.num_sample += preds.shape[0]

    def compute(self) -> float:
        return self.score / self.num_sample

    def reset(self):
        self.score = 0
        self.num_sample = 0


class Precision:
    def __init__(self, num_classes: int, average: str, top_k: int):
        if average != 'samples':
            raise ValueError('unsupported average')

        self.top_k = top_k
        self.score = 0
        self.num_sample = 0

    def update(self, preds: np.ndarray, target: np.ndarray):
        assert preds.shape == target.shape  # (batch_size, num_classes)
        top_k_ind = np.argpartition(preds, -self.top_k)[:, -self.top_k:]
        num_relevant = np.take_along_axis(target, top_k_ind, -1).sum()
        self.score += num_relevant / self.top_k
        self.num_sample += preds.shape[0]

    def compute(self) -> float:
        return self.score / self.num_sample

    def reset(self):
        self.score = 0
        self.num_sample = 0


class F1:
    def __init__(self, num_classes: int, average: str, multiclass=False):
        self.num_classes = num_classes
        if average not in {'macro', 'micro', 'another-macro'}:
            raise ValueError('unsupported average')
        self.average = average
        self.multiclass = multiclass
        self.tp = self.fp = self.fn = 0

    def update(self, preds: np.ndarray, target: np.ndarray):
        assert preds.shape == target.shape  # (batch_size, num_classes)
        if self.multiclass:
            max_idx = np.argmax(preds, axis=1).reshape(-1, 1)
            preds = np.zeros(preds.shape)
            np.put_along_axis(preds, max_idx, 1, axis=1)
        else:
            preds = preds > 0
        self.tp += np.logical_and(target == 1, preds == 1).sum(axis=0)
        self.fn += np.logical_and(target == 1, preds == 0).sum(axis=0)
        self.fp += np.logical_and(target == 0, preds == 1).sum(axis=0)

    def compute(self) -> float:
        prev_settings = np.seterr('ignore')

        if self.average == 'macro':
            score = np.nansum(
                2*self.tp / (2*self.tp + self.fp + self.fn)) / self.num_classes
        elif self.average == 'micro':
            score = np.nan_to_num(2*np.sum(self.tp) /
                                  np.sum(2*self.tp + self.fp + self.fn))
        elif self.average == 'another-macro':
            macro_prec = np.nansum(
                self.tp / (self.tp + self.fp)) / self.num_classes
            macro_recall = np.nansum(
                self.tp / (self.tp + self.fn)) / self.num_classes
            score = np.nan_to_num(
                2 * macro_prec * macro_recall / (macro_prec + macro_recall))

        np.seterr(**prev_settings)
        return score

    def reset(self):
        self.tp = self.fp = self.fn = 0


class MetricCollection(dict):
    """A collection of metrics created by get_metrics.
    MetricCollection computes metric values in two steps. First, batches of
    decision values and labels are added with update(). After all instances have been
    added, compute() computes the metric values from the accumulated batches.
    """

    def __init__(self, metrics):
        self.metrics = metrics

    def update(self, preds: np.ndarray, target: np.ndarray):
        """Adds a batch of decision values and labels.

        Args:
            preds (np.ndarray): A matrix of decision values with dimensions number of instances * number of classes.
            target (np.ndarray): A 0/1 matrix of labels with dimensions number of instances * number of classes.
        """
        assert preds.shape == target.shape  # (batch_size, num_classes)
        for metric in self.metrics.values():
            metric.update(preds, target)

    def compute(self) -> dict[str, float]:
        """Computes the metrics from the accumulated batches of decision values and labels.

        Returns:
            dict[str, float]: A dictionary of metric values.
        """
        ret = {}
        for name, metric in self.metrics.items():
            ret[name] = metric.compute()
        return ret

    def reset(self):
<<<<<<< HEAD
        """Clears the accumulated batches of decision values and ground truth labels.
=======
        """Clears the accumulated batches of decision values and labels.
>>>>>>> b2b2415c
        """
        for metric in self.metrics.values():
            metric.reset()


def get_metrics(monitor_metrics: list[str],
                num_classes: int,
                multiclass: bool = False
                ) -> MetricCollection:
    """Get a collection of metrics by their names.
    See MetricCollection for more details.

    Args:
        monitor_metrics (list[str]): A list of metric names.
        num_classes (int): The number of classes.
        multiclass (bool, optional): Enable multiclass mode. Defaults to False.

    Returns:
        MetricCollection: A metric collection of the list of metrics.
    """
    if monitor_metrics is None:
        monitor_metrics = []
    metrics = {}
    for metric in monitor_metrics:
        if re.match('P@\d+', metric):
            metrics[metric] = Precision(
                num_classes, average='samples', top_k=int(metric[2:]))
        elif re.match('RP@\d+', metric):
            metrics[metric] = RPrecision(top_k=int(metric[3:]))
        elif metric in {'Another-Macro-F1', 'Macro-F1', 'Micro-F1'}:
            metrics[metric] = F1(num_classes,
                                 average=metric[:-3].lower(),
                                 multiclass=multiclass)
        else:
            raise ValueError(f'invalid metric: {metric}')

    return MetricCollection(metrics)


def compute_metrics(preds: np.ndarray,
                    target: np.ndarray,
                    monitor_metrics: list[str],
                    multiclass: bool = False
                    ) -> dict[str, float]:
    """Compute metrics with decision values and labels.
    See get_metrics and MetricCollection if decision values and labels are too
    large to hold in memory.


    Args:
        preds (np.ndarray): A matrix of decision values with dimensions number of instances * number of classes.
        target (np.ndarray): A 0/1 matrix of labels with dimensions number of instances * number of classes.
        monitor_metrics (list[str]): A list of metric names.
        multiclass (bool, optional): Enable multiclass mode. Defaults to False.

    Returns:
        dict[str, float]: A dictionary of metric values.
    """
    assert preds.shape == target.shape

    metric = get_metrics(monitor_metrics, preds.shape[1], multiclass)
    metric.update(preds, target)
    return metric.compute()


def tabulate_metrics(metric_dict: dict[str, float], split: str) -> str:
    """Convert a dictionary of metric values into a pretty formatted string for printing.

    Args:
        metric_dict (dict[str, float]): A dictionary of metric values.
        split (str): Name of the data split.

    Returns:
        str: Pretty formatted string.
    """
    msg = f'====== {split} dataset evaluation result =======\n'
    header = '|'.join([f'{k:^18}' for k in metric_dict.keys()])
    values = '|'.join([f'{x:^18.4f}' if isinstance(x, (np.floating,
                      float)) else f'{x:^18}' for x in metric_dict.values()])
    msg += f"|{header}|\n|{'-----------------:|' * len(metric_dict)}\n|{values}|\n"
    return msg<|MERGE_RESOLUTION|>--- conflicted
+++ resolved
@@ -137,11 +137,7 @@
         return ret
 
     def reset(self):
-<<<<<<< HEAD
-        """Clears the accumulated batches of decision values and ground truth labels.
-=======
         """Clears the accumulated batches of decision values and labels.
->>>>>>> b2b2415c
         """
         for metric in self.metrics.values():
             metric.reset()
