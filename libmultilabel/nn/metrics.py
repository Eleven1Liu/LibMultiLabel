from __future__ import annotations

import re

import numpy as np
import torch
import torchmetrics.classification
from torchmetrics import Metric, MetricCollection
from torchmetrics.utilities.data import select_topk


class _PrecisonRecallWrapperMetric(Metric):
    """Encapsulate common functions of RPrecision, PrecisionAtK, and RecallAtK.

    Args:
        top_k (int): the top k relevant labels to evaluate.
    """

    # If the metric state of one batch is independent of the state of other batches,
    # full_state_update can be set to False,
    # which leads to more efficient computation with calling update() only once.
    # Please find the detailed explanation here:
    # https://torchmetrics.readthedocs.io/en/stable/pages/implement.html
    full_state_update = False

    def __init__(self, top_k):
        super().__init__()
        self.top_k = top_k
        self.add_state("score", default=torch.tensor(0.0, dtype=torch.double), dist_reduce_fx="sum")
        self.add_state("num_sample", default=torch.tensor(0), dist_reduce_fx="sum")

    def compute(self):
        return self.score / self.num_sample

    def _get_num_relevant(self, preds, target):
        assert preds.shape == target.shape
        binary_topk_preds = select_topk(preds, self.top_k)
        target = target.to(dtype=torch.int)
        num_relevant = torch.sum(binary_topk_preds & target, dim=-1)
        return num_relevant


class Loss(Metric):
    """Loss records the batch-wise losses
    and then obtains a mean loss from the recorded losses.
    """

    # If the metric state of one batch is independent of the state of other batches,
    # full_state_update can be set to False,
    # which leads to more efficient computation with calling update() only once.
    # Please find the detailed explanation here:
    # https://torchmetrics.readthedocs.io/en/stable/pages/implement.html
    full_state_update = False

    def __init__(self):
        super().__init__()
        self.add_state("loss", default=torch.tensor(0.0, dtype=torch.double), dist_reduce_fx="sum")
        self.add_state("num_sample", default=torch.tensor(0), dist_reduce_fx="sum")

    def update(self, preds, target, loss):
        assert preds.shape == target.shape
        self.loss += loss * len(preds)
        self.num_sample += len(preds)

    def compute(self):
        return self.loss / self.num_sample


class MacroF1(Metric):
    """The macro-f1 score computes the average f1 scores of all labels in the dataset.

    Args:
        num_classes (int): Total number of classes.
        metric_threshold (float): The decision value threshold over which a label is predicted as positive.
        another_macro_f1 (bool, optional): Whether to compute the 'Another-Macro-F1' score.
            The 'Another-Macro-F1' is the f1 value of macro-precision and macro-recall.
            This variant of macro-f1 is less preferred but is used in some works.
            Please refer to Opitz et al. 2019 [https://arxiv.org/pdf/1911.03347.pdf].
            Defaults to False.
    """

    # If the metric state of one batch is independent of the state of other batches,
    # full_state_update can be set to False,
    # which leads to more efficient computation with calling update() only once.
    # Please find the detailed explanation here:
    # https://torchmetrics.readthedocs.io/en/stable/pages/implement.html
    full_state_update = False

    def __init__(self, num_classes, metric_threshold, another_macro_f1=False, top_k=None):
        super().__init__()
        self.metric_threshold = metric_threshold
        self.another_macro_f1 = another_macro_f1
        self.top_k = top_k
        self.add_state("preds_sum", default=torch.zeros(num_classes, dtype=torch.double))
        self.add_state("target_sum", default=torch.zeros(num_classes, dtype=torch.double))
        self.add_state("tp_sum", default=torch.zeros(num_classes, dtype=torch.double))

    def update(self, preds, target):
        assert preds.shape == target.shape
        if self.top_k:
            preds = select_topk(preds, self.top_k)
        else:
            preds = torch.where(preds > self.metric_threshold, 1, 0)

        self.preds_sum = torch.add(self.preds_sum, preds.sum(dim=0))
        self.target_sum = torch.add(self.target_sum, target.sum(dim=0))
        self.tp_sum = torch.add(self.tp_sum, (preds & target).sum(dim=0))

    def compute(self):
        if self.another_macro_f1:
            macro_prec = torch.mean(torch.nan_to_num(self.tp_sum / self.preds_sum, posinf=0.0))
            macro_recall = torch.mean(torch.nan_to_num(self.tp_sum / self.target_sum, posinf=0.0))
            return 2 * (macro_prec * macro_recall) / (macro_prec + macro_recall + 1e-10)
        else:
            label_f1 = 2 * self.tp_sum / (self.preds_sum + self.target_sum + 1e-10)
            return torch.mean(label_f1)


class NDCGAtK(Metric):
    """NDCG (Normalized Discounted Cumulative Gain) sums the true scores
    ranked in the order induced by the predicted scores after applying a logarithmic discount,
    and then divides by the best possible score (Ideal DCG, obtained for a perfect ranking)
    to obtain a score between 0 and 1.
    The definition is quoted from:
    https://scikit-learn.org/stable/modules/generated/sklearn.metrics.ndcg_score.html
    Please find the formal definition here:
    https://nlp.stanford.edu/IR-book/html/htmledition/evaluation-of-ranked-retrieval-results-1.html

    TorchMetrics(v1.2.1) has a function to calculate instance-wise NDCG.
    This is inefficient when there are dozens of instances in a batch.
    Moreover, it takes almost twice the time for TorchMetrics' NDCG function to calculate on GPU than CPU. See
    https://github.com/Lightning-AI/torchmetrics/issues/2287
    As a result, we implement our own batch-wise NDCG.

    Args:
        top_k (int): the top k relevant labels to evaluate.
    """

    # If the metric state of one batch is independent of the state of other batches,
    # full_state_update can be set to False,
    # which leads to more efficient computation with calling update() only once.
    # Please find the detailed explanation here:
    # https://torchmetrics.readthedocs.io/en/stable/pages/implement.html
    full_state_update = False

    def __init__(self, top_k):
        super().__init__()
        self.top_k = top_k
        self.add_state("score", default=torch.tensor(0.0, dtype=torch.float64), dist_reduce_fx="sum")
        self.add_state("num_sample", default=torch.tensor(0, dtype=torch.int64), dist_reduce_fx="sum")

    def update(self, preds, target):
        assert preds.shape == target.shape
        discount = 1.0 / torch.log2(torch.arange(self.top_k, device=target.device) + 2.0)
        dcg = self._dcg(preds, target, discount)
        # Instances without labels will have incorrect idcg. However, their dcg will be 0.
        # As a result, the ndcg will still be correct.
        idcg = self._idcg(target, discount)
        ndcg = dcg / idcg
        self.score += ndcg.sum()
        self.num_sample += preds.shape[0]

    def compute(self):
        return self.score / self.num_sample

    def _dcg(self, preds, target, discount):
        _, sorted_top_k_idx = torch.topk(preds, k=self.top_k)
        gains = target.take_along_dim(sorted_top_k_idx, dim=1)
        # best practice for batch dot product: https://discuss.pytorch.org/t/dot-product-batch-wise/9746/11
        return (gains * discount).sum(dim=1)

    def _idcg(self, target, discount):
        """Computes IDCG@k for a 0/1 target tensor.
        A 0/1 target is a special case that doesn't require sorting.
        """
        cum_discount = discount.cumsum(dim=0)
        idx = target.sum(dim=1) - 1
        idx = idx.clamp(min=0, max=self.top_k - 1)
        return cum_discount[idx]


class PrecisionAtK(_PrecisonRecallWrapperMetric):
    """Precision at k. Please refer to the `implementation document`
    (https://www.csie.ntu.edu.tw/~cjlin/papers/libmultilabel/libmultilabel_implementation.pdf) for details.
    """

    def update(self, preds, target):
        num_relevant = super()._get_num_relevant(preds, target)
        self.score += torch.nan_to_num(num_relevant / self.top_k, posinf=0.0).sum()
        self.num_sample += len(preds)


class RecallAtK(_PrecisonRecallWrapperMetric):
    """Recall at k. Please refer to the `implementation document`
    (https://www.csie.ntu.edu.tw/~cjlin/papers/libmultilabel/libmultilabel_implementation.pdf) for details.
    """

    def update(self, preds, target):
        num_relevant = super()._get_num_relevant(preds, target)
        self.score += torch.nan_to_num(num_relevant / target.sum(dim=-1), posinf=0.0).sum()
        self.num_sample += len(preds)


class RPrecisionAtK(_PrecisonRecallWrapperMetric):
    """R-precision calculates precision at k by adjusting k to the minimum value of the number of
    relevant labels and k. The definition is given at Appendix C equation (3) of
    https://aclanthology.org/P19-1636.pdf
    """

    def update(self, preds, target):
        num_relevant = super()._get_num_relevant(preds, target)
        top_ks = torch.tensor([self.top_k] * preds.shape[0]).to(preds.device)
        self.score += torch.nan_to_num(num_relevant / torch.min(top_ks, target.sum(dim=-1)), posinf=0.0).sum()
        self.num_sample += len(preds)


def get_metrics(metric_threshold, monitor_metrics, num_classes, top_k=None):
    """Map monitor metrics to the corresponding classes defined in `torchmetrics.Metric`
    (https://torchmetrics.readthedocs.io/en/latest/references/modules.html).

    Args:
        metric_threshold (float): The decision value threshold over which a label is predicted as positive.
        monitor_metrics (list): Metrics to monitor while validating.
        num_classes (int): Total number of classes.

    Raises:
        ValueError: The metric is invalid if:
            (1) It is not one of 'P@k', 'R@k', 'RP@k', 'nDCG@k', 'Micro-Precision',
                'Micro-Recall', 'Micro-F1', 'Macro-F1', 'Another-Macro-F1', or a
                `torchmetrics.Metric`.
            (2) Metric@k: k is greater than `num_classes`.

    Returns:
        torchmetrics.MetricCollection: A collections of `torchmetrics.Metric` for evaluation.
    """
    if monitor_metrics is None:
        monitor_metrics = []

    metrics = dict()
    for metric in monitor_metrics:
        if isinstance(metric, Metric):  # customized metric
            metrics[type(metric).__name__] = metric
            continue

        match_top_k = re.match(r"\b(P|R|RP|nDCG)\b@(\d+)", metric)
        match_metric = re.match(r"\b(Micro|Macro)\b-\b(Precision|Recall|F1)\b", metric)

        if match_top_k:
            metric_abbr = match_top_k.group(1)  # P, R, PR, or nDCG
            k = int(match_top_k.group(2))
            if k >= num_classes:
                raise ValueError(f"Invalid metric: {metric}. k ({k}) is greater than num_classes({num_classes}).")
            if metric_abbr == "P":
<<<<<<< HEAD
                metrics[metric] = PrecisionAtK(top_k=top_k)
            elif metric_abbr == "R":
                metrics[metric] = RecallAtK(top_k=top_k)
            elif metric_abbr == "RP":
                metrics[metric] = RPrecisionAtK(top_k=top_k)
            elif metric_abbr == "nDCG":
                metrics[metric] = NDCGAtK(top_k=top_k)
=======
                metrics[metric] = Precision(num_classes, average="samples", top_k=k)
            elif metric_abbr == "R":
                metrics[metric] = Recall(num_classes, average="samples", top_k=k)
            elif metric_abbr == "RP":
                metrics[metric] = RPrecision(top_k=k)
            elif metric_abbr == "nDCG":
                metrics[metric] = NDCG(top_k=k)
>>>>>>> df521576
                # The implementation in torchmetrics stores the prediction/target of all batches,
                # which can lead to CUDA out of memory.
                # metrics[metric] = RetrievalNormalizedDCG(k=top_k)
        elif metric == "Another-Macro-F1":
            metrics[metric] = MacroF1(num_classes, metric_threshold, another_macro_f1=True, top_k=top_k)
        elif metric == "Macro-F1":
            metrics[metric] = MacroF1(num_classes, metric_threshold, top_k=top_k)
        elif metric == "Loss":
            metrics[metric] = Loss()
        elif match_metric:
            average_type = match_metric.group(1).lower()  # Micro
            metric_type = match_metric.group(2)  # Precision, Recall, or F1
            metric_type = metric_type.replace("F1", "F1Score")  # to be determined
            metrics[metric] = getattr(torchmetrics, metric_type)(
                task="multilabel",
                threshold=metric_threshold,
                num_labels=num_classes,
                average=average_type,
            )
        else:
            raise ValueError(
                f"Invalid metric: {metric}. Make sure the metric is in the right format: Macro/Micro-Precision/Recall/F1 (ex. Micro-F1)"
            )

    # If compute_groups is set to True (default), incorrect results may be calculated.
    # Please refer to https://github.com/Lightning-AI/metrics/issues/746 for more details.
    return MetricCollection(metrics, compute_groups=False)


def tabulate_metrics(metric_dict: dict[str, float], split: str) -> str:
    """Convert a dictionary of metric values into a pretty formatted string for printing.

    Args:
        metric_dict (dict[str, float]): A dictionary of metric values.
        split (str): Name of the data split.

    Returns:
        str: Pretty formatted string.
    """
    msg = f"====== {split} dataset evaluation result =======\n"
    header = "|".join([f"{k:^18}" for k in metric_dict.keys()])
    values = "|".join(
        [f"{x:^18.4f}" if isinstance(x, (np.floating, float)) else f"{x:^18}" for x in metric_dict.values()]
    )
    msg += f"|{header}|\n|{'-----------------:|' * len(metric_dict)}\n|{values}|\n"
    return msg<|MERGE_RESOLUTION|>--- conflicted
+++ resolved
@@ -251,23 +251,13 @@
             if k >= num_classes:
                 raise ValueError(f"Invalid metric: {metric}. k ({k}) is greater than num_classes({num_classes}).")
             if metric_abbr == "P":
-<<<<<<< HEAD
-                metrics[metric] = PrecisionAtK(top_k=top_k)
+                metrics[metric] = PrecisionAtK(top_k=k)
             elif metric_abbr == "R":
-                metrics[metric] = RecallAtK(top_k=top_k)
+                metrics[metric] = RecallAtK(top_k=k)
             elif metric_abbr == "RP":
-                metrics[metric] = RPrecisionAtK(top_k=top_k)
+                metrics[metric] = RPrecisionAtK(top_k=k)
             elif metric_abbr == "nDCG":
-                metrics[metric] = NDCGAtK(top_k=top_k)
-=======
-                metrics[metric] = Precision(num_classes, average="samples", top_k=k)
-            elif metric_abbr == "R":
-                metrics[metric] = Recall(num_classes, average="samples", top_k=k)
-            elif metric_abbr == "RP":
-                metrics[metric] = RPrecision(top_k=k)
-            elif metric_abbr == "nDCG":
-                metrics[metric] = NDCG(top_k=k)
->>>>>>> df521576
+                metrics[metric] = NDCGAtK(top_k=k)
                 # The implementation in torchmetrics stores the prediction/target of all batches,
                 # which can lead to CUDA out of memory.
                 # metrics[metric] = RetrievalNormalizedDCG(k=top_k)
@@ -281,11 +271,8 @@
             average_type = match_metric.group(1).lower()  # Micro
             metric_type = match_metric.group(2)  # Precision, Recall, or F1
             metric_type = metric_type.replace("F1", "F1Score")  # to be determined
-            metrics[metric] = getattr(torchmetrics, metric_type)(
-                task="multilabel",
-                threshold=metric_threshold,
-                num_labels=num_classes,
-                average=average_type,
+            metrics[metric] = getattr(torchmetrics.classification, metric_type)(
+                num_classes, metric_threshold, average=average_type, top_k=top_k
             )
         else:
             raise ValueError(
